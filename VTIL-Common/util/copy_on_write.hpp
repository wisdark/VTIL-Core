--- conflicted
+++ resolved
@@ -1,289 +1,267 @@
-// Copyright (c) 2020 Can Boluk and contributors of the VTIL Project   
-// All rights reserved.   
-//    
-// Redistribution and use in source and binary forms, with or without   
-// modification, are permitted provided that the following conditions are met: 
-//    
-// 1. Redistributions of source code must retain the above copyright notice,   
-//    this list of conditions and the following disclaimer.   
-// 2. Redistributions in binary form must reproduce the above copyright   
-//    notice, this list of conditions and the following disclaimer in the   
-//    documentation and/or other materials provided with the distribution.   
-// 3. Neither the name of VTIL Project nor the names of its contributors
-//    may be used to endorse or promote products derived from this software 
-//    without specific prior written permission.   
-//    
-// THIS SOFTWARE IS PROVIDED BY THE COPYRIGHT HOLDERS AND CONTRIBUTORS "AS IS" 
-// AND ANY EXPRESS OR IMPLIED WARRANTIES, INCLUDING, BUT NOT LIMITED TO, THE   
-// IMPLIED WARRANTIES OF MERCHANTABILITY AND FITNESS FOR A PARTICULAR PURPOSE  
-// ARE DISCLAIMED. IN NO EVENT SHALL THE COPYRIGHT OWNER OR CONTRIBUTORS BE   
-// LIABLE FOR ANY DIRECT, INDIRECT, INCIDENTAL, SPECIAL, EXEMPLARY, OR   
-// CONSEQUENTIAL DAMAGES (INCLUDING, BUT NOT LIMITED TO, PROCUREMENT OF   
-// SUBSTITUTE GOODS OR SERVICES; LOSS OF USE, DATA, OR PROFITS; OR BUSINESS   
-// INTERRUPTION) HOWEVER CAUSED AND ON ANY THEORY OF LIABILITY, WHETHER IN   
-// CONTRACT, STRICT LIABILITY, OR TORT (INCLUDING NEGLIGENCE OR OTHERWISE)   
-// ARISING IN ANY WAY OUT OF THE USE OF THIS SOFTWARE, EVEN IF ADVISED OF THE  
-// POSSIBILITY OF SUCH DAMAGE.        
-//
-#pragma once
-#include <memory>
-#include <functional>
-#include <type_traits>
-#include <atomic>
-#include "../io/asserts.hpp"
-#include "object_pool.hpp"
-<<<<<<< HEAD
-#include "reducable.hpp"
-
-// Define _AddressOfReturnAddress() for compilers that do not have it.
-//
-#if not defined(_MSC_VER) and not defined(__INTELLISENSE__)
-	#define __forceinline __attribute__((always_inline))
-	#define _AddressOfReturnAddress() __builtin_frame_address(0)
-#endif
-
-// Include the platform specific header for alloca and declare estimated control block size.
-//
-#ifdef _MSC_VER
-	#define TOOLCHAIN_SPTR_CBLOCK_SIZE 0x40 // ~0x28
-	#include <malloc.h>
-#else
-	#define TOOLCHAIN_SPTR_CBLOCK_SIZE 0x80 // No measured points.
-	#include <alloca.h>
-#endif
-
-=======
->>>>>>> 341bd7e0
-// The copy-on-write interface defined here is used to avoid deep duplications of 
-// containers such as trees when a VTIL routine is working with them.
-//
-namespace vtil
-{
-	namespace impl
-	{
-		template<typename... params> struct first_of { using type = std::tuple_element_t<0, std::tuple<params...>>; };
-		template<> struct first_of<> { using type = void; };
-
-		template<typename... params>
-		using first_of_t = typename first_of<params...>::type;
-
-		template<typename T, typename... params>
-		static constexpr bool should_invoke_constructor()
-		{
-			// Constructor should be always invoked if we have more than one parameter and 
-			// never if we have zero parameters.
-			//
-			if constexpr ( sizeof...( params ) != 1 )
-			{
-				return sizeof...( params ) != 0;
-			}
-			else
-			{
-				// Invoke if not equal to the reference type.
-				//
-				return !std::is_base_of_v<T, std::remove_cvref_t<first_of_t<params...>>>;
-			}
-		}
-
-		template<typename T, typename... params>
-		using enable_if_constructor = typename std::enable_if_t<should_invoke_constructor<T, params...>(), int>;
-
-		template<typename T>
-		inline static T* reloc_const( const T* ptr, const void* src, void* dst )
-		{
-			int64_t reloc_delta = ( int64_t ) dst - ( int64_t ) src;
-			return ( T* ) ( ( uint64_t ) ptr + reloc_delta );
-		}
-
-		template<typename T>
-		inline static T& reloc_const( const T& ref, const void* src, void* dst )
-		{
-			int64_t reloc_delta = ( int64_t ) dst - ( int64_t ) src;
-			return *( T* ) ( ( uint64_t ) &ref + reloc_delta );
-		}
-	};
-
-	template<typename T>
-	struct shared_reference
-	{
-		// Declare the allocator.
-		//
-		using object_entry = std::pair<T, std::atomic<size_t>>;
-		using allocator =    object_pool<object_entry>;
-
-		// Store pointer as a 63-bit integer and append an additional bit to control temporary/allocated.
-		//
-		union
-		{
-			struct
-			{
-				uint64_t pointer   : 63;
-				uint64_t temporary : 1;
-			};
-			uint64_t combined_value;
-		};
-
-		// Null reference construction.
-		//
-		constexpr shared_reference() : combined_value( 0 ) {}
-		constexpr shared_reference( std::nullptr_t ) : shared_reference() {}
-		constexpr shared_reference( std::nullopt_t ) : shared_reference() {}
-
-		// Owning reference constructor.
-		//
-		template<typename... params, impl::enable_if_constructor<shared_reference<T>, params...> = 0>
-		shared_reference( params&&... p ) 
-		{
-			object_entry* entry = allocator{}.allocate();
-			new ( &entry->first ) T( std::forward<params>( p )... );
-			entry->second = { 1 };
-
-			pointer = ( uint64_t ) entry;
-			temporary = false;
-		}
-
-		// Shared reference constructor.
-		//
-		shared_reference( const shared_reference& ref )
-			: combined_value( ref.combined_value )
-		{
-			// If object is temporary (flag implies non-null),
-			// gain ownership of the reference.
-			//
-			if ( temporary )
-				own();
-			// If object is (non-null) and shared, increment reference.
-			//
-			else if ( auto entry = get_entry() ) 
-				entry->second++;
-		}
-		shared_reference& operator=( const shared_reference& o ) 
-		{ 
-			shared_reference copy = o; // This fixes cases where o was referenced by self and it gets deallocated.
-			return *new ( &reset() ) shared_reference( std::move( copy ) );
-		}
-
-		// Construction and assignment operator for rvalue references.
-		//
-		shared_reference( shared_reference&& ref )
-			: combined_value( std::exchange( ref.combined_value, 0 ) ) {}
-		shared_reference& operator=( shared_reference&& o )
-		{
-			reset().combined_value = std::exchange( o.combined_value, 0 );
-			return *this;
-		}
-
-		// Gets object entry.
-		//
-		object_entry* get_entry() const { dassert( !temporary ); return ( object_entry* ) pointer; }
-
-		// Gets object itself.
-		//
-		const T* get() const { return ( const T* ) pointer; }
-
-		// Converts to owning reference.
-		//
-		T* own()
-		{
-			// If temporary, copy first.
-			//
-			if ( temporary )
-			{
-				object_entry* new_entry = allocator{}.allocate();
-				new ( &new_entry->first ) T{ *get() };
-				new_entry->second = { 1 };
-
-				pointer = ( uint64_t ) new_entry;
-				temporary = false;
-			}
-			// If shared, copy if reference count is above 1.
-			//
-			else if ( auto entry = get_entry(); entry && entry->second != 1 )
-			{
-				object_entry* new_entry = allocator{}.allocate();
-				new ( &new_entry->first ) T{ *get() };
-				new_entry->second = { 1 };
-				entry->second--;
-
-				pointer = ( uint64_t ) new_entry;
-				temporary = false;
-			}
-
-			// Return the current pointer without const-qualifiers.
-			//
-			return ( T* ) pointer;
-		}
-
-		// Simple validity checks.
-		//
-		bool is_valid() const { return get(); }
-		explicit operator bool() const { return is_valid(); }
-
-		// Wrapper around ::own that can be called with arguments that are const-qualified 
-		// pointers or references which we will relocate to the new object as non-const qualified 
-		// owned instances of them.
-		//
-		template<typename... X>
-		auto own( X... params )
-		{
-			const T* prev = get();
-			T* owned = own();
-			return reference_as_tuple( ( T* ) owned, impl::reloc_const( std::forward<X>( params ), prev, owned )... );
-		}
-
-		// Basic comparison operators are redirected to the pointer type.
-		//
-		bool operator==( const shared_reference& o ) const { return combined_value == o.combined_value; }
-		bool operator<( const shared_reference& o ) const { return combined_value < o.combined_value; }
-
-		// Redirect pointer and dereferencing operator to the reference and cast to const-qualified equivalent.
-		//
-		const T* operator->() const { return get(); }
-		const T& operator*() const { return *get(); }
-
-		// Syntax sugar for ::own() using the + operator.
-		// -- If temporary, return as is.
-		//
-		T* operator+() { return temporary ? ( T* ) pointer : own(); }
-
-		// Resets the reference to nullptr.
-		//
-		shared_reference& reset()
-		{
-			// If non-temporary and non-null, decrement reference count, if 
-			// it reaches 0, destroy the object and deallocate.
-			//
-			if ( !temporary )
-			{
-				if ( auto entry = get_entry() )
-				{
-					if ( --entry->second == 0 )
-					{
-						( ( T* ) &entry->first )->~T();
-						allocator{}.deallocate( ( object_entry* ) entry );
-					}
-				}
-			}
-			
-			// Clear combined value and return.
-			//
-			combined_value = 0;
-			return *this;
-		}
-
-		// Constructor invokes reset.
-		//
-		~shared_reference() { reset(); }
-	};
-
-	// Explicit temporary reference creation.
-	//
-	template<typename T>
-	__forceinline static shared_reference<T> make_local_reference( const T* ptr )
-	{
-		shared_reference<T> ret;
-		ret.pointer = ( uint64_t ) ptr;
-		ret.temporary = true;
-		return ret;
-	}
-};
+// Copyright (c) 2020 Can Boluk and contributors of the VTIL Project   
+// All rights reserved.   
+//    
+// Redistribution and use in source and binary forms, with or without   
+// modification, are permitted provided that the following conditions are met: 
+//    
+// 1. Redistributions of source code must retain the above copyright notice,   
+//    this list of conditions and the following disclaimer.   
+// 2. Redistributions in binary form must reproduce the above copyright   
+//    notice, this list of conditions and the following disclaimer in the   
+//    documentation and/or other materials provided with the distribution.   
+// 3. Neither the name of VTIL Project nor the names of its contributors
+//    may be used to endorse or promote products derived from this software 
+//    without specific prior written permission.   
+//    
+// THIS SOFTWARE IS PROVIDED BY THE COPYRIGHT HOLDERS AND CONTRIBUTORS "AS IS" 
+// AND ANY EXPRESS OR IMPLIED WARRANTIES, INCLUDING, BUT NOT LIMITED TO, THE   
+// IMPLIED WARRANTIES OF MERCHANTABILITY AND FITNESS FOR A PARTICULAR PURPOSE  
+// ARE DISCLAIMED. IN NO EVENT SHALL THE COPYRIGHT OWNER OR CONTRIBUTORS BE   
+// LIABLE FOR ANY DIRECT, INDIRECT, INCIDENTAL, SPECIAL, EXEMPLARY, OR   
+// CONSEQUENTIAL DAMAGES (INCLUDING, BUT NOT LIMITED TO, PROCUREMENT OF   
+// SUBSTITUTE GOODS OR SERVICES; LOSS OF USE, DATA, OR PROFITS; OR BUSINESS   
+// INTERRUPTION) HOWEVER CAUSED AND ON ANY THEORY OF LIABILITY, WHETHER IN   
+// CONTRACT, STRICT LIABILITY, OR TORT (INCLUDING NEGLIGENCE OR OTHERWISE)   
+// ARISING IN ANY WAY OUT OF THE USE OF THIS SOFTWARE, EVEN IF ADVISED OF THE  
+// POSSIBILITY OF SUCH DAMAGE.        
+//
+#pragma once
+#include <memory>
+#include <functional>
+#include <type_traits>
+#include <atomic>
+#include "../io/asserts.hpp"
+#include "object_pool.hpp"
+// The copy-on-write interface defined here is used to avoid deep duplications of 
+// containers such as trees when a VTIL routine is working with them.
+//
+namespace vtil
+{
+	namespace impl
+	{
+		template<typename... params> struct first_of { using type = std::tuple_element_t<0, std::tuple<params...>>; };
+		template<> struct first_of<> { using type = void; };
+
+		template<typename... params>
+		using first_of_t = typename first_of<params...>::type;
+
+		template<typename T, typename... params>
+		static constexpr bool should_invoke_constructor()
+		{
+			// Constructor should be always invoked if we have more than one parameter and 
+			// never if we have zero parameters.
+			//
+			if constexpr ( sizeof...( params ) != 1 )
+			{
+				return sizeof...( params ) != 0;
+			}
+			else
+			{
+				// Invoke if not equal to the reference type.
+				//
+				return !std::is_base_of_v<T, std::remove_cvref_t<first_of_t<params...>>>;
+			}
+		}
+
+		template<typename T, typename... params>
+		using enable_if_constructor = typename std::enable_if_t<should_invoke_constructor<T, params...>(), int>;
+
+		template<typename T>
+		inline static T* reloc_const( const T* ptr, const void* src, void* dst )
+		{
+			int64_t reloc_delta = ( int64_t ) dst - ( int64_t ) src;
+			return ( T* ) ( ( uint64_t ) ptr + reloc_delta );
+		}
+
+		template<typename T>
+		inline static T& reloc_const( const T& ref, const void* src, void* dst )
+		{
+			int64_t reloc_delta = ( int64_t ) dst - ( int64_t ) src;
+			return *( T* ) ( ( uint64_t ) &ref + reloc_delta );
+		}
+	};
+
+	template<typename T>
+	struct shared_reference
+	{
+		// Declare the allocator.
+		//
+		using object_entry = std::pair<T, std::atomic<size_t>>;
+		using allocator =    object_pool<object_entry>;
+
+		// Store pointer as a 63-bit integer and append an additional bit to control temporary/allocated.
+		//
+		union
+		{
+			struct
+			{
+				uint64_t pointer   : 63;
+				uint64_t temporary : 1;
+			};
+			uint64_t combined_value;
+		};
+
+		// Null reference construction.
+		//
+		constexpr shared_reference() : combined_value( 0 ) {}
+		constexpr shared_reference( std::nullptr_t ) : shared_reference() {}
+		constexpr shared_reference( std::nullopt_t ) : shared_reference() {}
+
+		// Owning reference constructor.
+		//
+		template<typename... params, impl::enable_if_constructor<shared_reference<T>, params...> = 0>
+		shared_reference( params&&... p ) 
+		{
+			object_entry* entry = allocator{}.allocate();
+			new ( &entry->first ) T( std::forward<params>( p )... );
+			entry->second = { 1 };
+
+			pointer = ( uint64_t ) entry;
+			temporary = false;
+		}
+
+		// Shared reference constructor.
+		//
+		shared_reference( const shared_reference& ref )
+			: combined_value( ref.combined_value )
+		{
+			// If object is temporary (flag implies non-null),
+			// gain ownership of the reference.
+			//
+			if ( temporary )
+				own();
+			// If object is (non-null) and shared, increment reference.
+			//
+			else if ( auto entry = get_entry() ) 
+				entry->second++;
+		}
+		shared_reference& operator=( const shared_reference& o ) 
+		{ 
+			shared_reference copy = o; // This fixes cases where o was referenced by self and it gets deallocated.
+			return *new ( &reset() ) shared_reference( std::move( copy ) );
+		}
+
+		// Construction and assignment operator for rvalue references.
+		//
+		shared_reference( shared_reference&& ref )
+			: combined_value( std::exchange( ref.combined_value, 0 ) ) {}
+		shared_reference& operator=( shared_reference&& o )
+		{
+			reset().combined_value = std::exchange( o.combined_value, 0 );
+			return *this;
+		}
+
+		// Gets object entry.
+		//
+		object_entry* get_entry() const { dassert( !temporary ); return ( object_entry* ) pointer; }
+
+		// Gets object itself.
+		//
+		const T* get() const { return ( const T* ) pointer; }
+
+		// Converts to owning reference.
+		//
+		T* own()
+		{
+			// If temporary, copy first.
+			//
+			if ( temporary )
+			{
+				object_entry* new_entry = allocator{}.allocate();
+				new ( &new_entry->first ) T{ *get() };
+				new_entry->second = { 1 };
+
+				pointer = ( uint64_t ) new_entry;
+				temporary = false;
+			}
+			// If shared, copy if reference count is above 1.
+			//
+			else if ( auto entry = get_entry(); entry && entry->second != 1 )
+			{
+				object_entry* new_entry = allocator{}.allocate();
+				new ( &new_entry->first ) T{ *get() };
+				new_entry->second = { 1 };
+				entry->second--;
+
+				pointer = ( uint64_t ) new_entry;
+				temporary = false;
+			}
+
+			// Return the current pointer without const-qualifiers.
+			//
+			return ( T* ) pointer;
+		}
+
+		// Simple validity checks.
+		//
+		bool is_valid() const { return get(); }
+		explicit operator bool() const { return is_valid(); }
+
+		// Wrapper around ::own that can be called with arguments that are const-qualified 
+		// pointers or references which we will relocate to the new object as non-const qualified 
+		// owned instances of them.
+		//
+		template<typename... X>
+		auto own( X... params )
+		{
+			const T* prev = get();
+			T* owned = own();
+			return reference_as_tuple( ( T* ) owned, impl::reloc_const( std::forward<X>( params ), prev, owned )... );
+		}
+
+		// Basic comparison operators are redirected to the pointer type.
+		//
+		bool operator==( const shared_reference& o ) const { return combined_value == o.combined_value; }
+		bool operator<( const shared_reference& o ) const { return combined_value < o.combined_value; }
+
+		// Redirect pointer and dereferencing operator to the reference and cast to const-qualified equivalent.
+		//
+		const T* operator->() const { return get(); }
+		const T& operator*() const { return *get(); }
+
+		// Syntax sugar for ::own() using the + operator.
+		// -- If temporary, return as is.
+		//
+		T* operator+() { return temporary ? ( T* ) pointer : own(); }
+
+		// Resets the reference to nullptr.
+		//
+		shared_reference& reset()
+		{
+			// If non-temporary and non-null, decrement reference count, if 
+			// it reaches 0, destroy the object and deallocate.
+			//
+			if ( !temporary )
+			{
+				if ( auto entry = get_entry() )
+				{
+					if ( --entry->second == 0 )
+					{
+						( ( T* ) &entry->first )->~T();
+						allocator{}.deallocate( ( object_entry* ) entry );
+					}
+				}
+			}
+			
+			// Clear combined value and return.
+			//
+			combined_value = 0;
+			return *this;
+		}
+
+		// Constructor invokes reset.
+		//
+		~shared_reference() { reset(); }
+	};
+
+	// Explicit temporary reference creation.
+	//
+	template<typename T>
+	__forceinline static shared_reference<T> make_local_reference( const T* ptr )
+	{
+		shared_reference<T> ret;
+		ret.pointer = ( uint64_t ) ptr;
+		ret.temporary = true;
+		return ret;
+	}
+};